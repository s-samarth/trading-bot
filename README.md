--- conflicted
+++ resolved
@@ -1,15 +1,6 @@
 # Trading Bot
 
-<<<<<<< HEAD
 An automated trading bot that integrates with multiple trading platforms. Currently, only Upstox API integration is fully functional.
-=======
-Currently Only Upstox API is fully functional and Up and Running.
-You will need to enable TOPT based Authentication in Upstox first and then
-you can fetch the UPSTOX_TOTP_SECRET(click for key under the TOTP QR while enabling)
-REDIRECT_URI can be set to any valid HTTPS link.
-To ensure selling of Delivery Based Securities Automatically in Upstox, Enable
-DDPI(read the terms and conditions first as it is risky) to avoid selling using TPIN.
->>>>>>> c13be46b
 
 ## ⚠️ Critical Requirements
 
@@ -30,15 +21,9 @@
 pip install -r requirements.txt
 ```
 
-<<<<<<< HEAD
 2. Configure Upstox credentials:
 ```bash
 cp config/secrets/upstox.template.json config/secrets/upstox.json
-=======
-2) Setup Environment Variables, Enter your environment variables in SetupEnv.py and run
-```python
-python SetupEnv.py
->>>>>>> c13be46b
 ```
 
 Edit `config/secrets/upstox.json`:
@@ -59,7 +44,7 @@
 ```bash
 python SetupEnv.py
 ```
-<<<<<<< HEAD
+```
 
 4. Start the bot:
 ```bash
@@ -86,7 +71,3 @@
 ## License
 
 MIT License - see LICENSE file for details
-=======
-python main.py
-```
->>>>>>> c13be46b
