--- conflicted
+++ resolved
@@ -3,6 +3,7 @@
 from pydantic import BaseModel, Field, field_validator
 
 from TradingStrategy.Constants import TradingSymbol, BaseExchange, BaseTransactionType
+
 
 
 class TradingStrategyData(BaseModel):
@@ -13,7 +14,6 @@
     trading_symbol: TradingSymbol = Field(
         ..., description="The trading symbol for the stock."
     )
-<<<<<<< HEAD
     exchange: BaseExchange = Field(
         default=BaseExchange.NSE, description="The exchange where the stock is traded."
     )
@@ -46,16 +46,4 @@
     def validate_sell_price(cls, v, info):
         if "buy_price" in info.data and v <= info.data["buy_price"]:
             raise ValueError("Sell price must be greater than buy price")
-        return v
-=======
-    exchange: str = Field(
-        default=BaseExchange.NSE, description="The exchange where the stock is traded."
-    )
-    ltp: float = Field(..., description="The last traded price of the stock.")
-    buy_price: float = Field(..., description="The price at which to buy the stock.")
-    sell_price: float = Field(..., description="The price at which to sell the stock.")
-    quantity: int = Field(..., description="The number of shares to trade.")
-    transaction_type: Optional[BaseTransactionType] = Field(
-        ..., description="The type of transaction (BUY/SELL)."
-    )  # Optional
->>>>>>> c13be46b
+        return v